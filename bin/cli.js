#!/usr/bin/env node

/**
 * cli.js - Command-line interface for @putervision/spc, the Space Proof Code tool.
 * Executes the codebase scanner and reports space-proofing issues to the user, analyzing
 * directories for performance, reliability, and security violations. Designed to help developers
 * ensure code readiness for space missions by providing clear, actionable feedback.
 *
<<<<<<< HEAD
 * Usage:
 * - `space-proof-code /path/to/code` → Scans /path/to/code and logs issues.
 * - `space-proof-code` → Scans current directory if no path provided.
 * - `space-proof-code --help` → Displays this help menu.
 * - `space-proof-code --version` → Displays the tool version.
=======
 * Example usage:
 * - `space-proof-code /path/to/code` → Scans /path/to/code and logs issues.
 * - `space-proof-code` → Scans current directory if no path provided.
>>>>>>> 13a03974
 *
 * Runs asynchronously to handle large codebases efficiently, with robust error handling to
 * ensure usability in mission-critical preparation workflows.
 */

const fs = require('fs').promises; // Filesystem module for async directory checks
const { scanCodebase } = require('../lib/checker'); // Import core scanning logic
<<<<<<< HEAD
const packageJson = require('../package.json'); // Import package.json for version info

// CLI metadata
const CLI_NAME = 'space-proof-code';
const VERSION = packageJson.version;

/**
 * Displays the help menu with usage instructions.
 */
function showHelp() {
  console.log(`
${CLI_NAME} v${VERSION} - Space Proof Code Tool

Usage: ${CLI_NAME} [directory] [options]

Options:
  --help, -h     Display this help menu
  --version, -v  Display the version number

Examples:
  ${CLI_NAME} /path/to/code    Scan the specified directory
  ${CLI_NAME}                  Scan the current directory
  ${CLI_NAME} --help          Show this help menu
  ${CLI_NAME} --version       Show the version
  `);
}

/**
 * Main entry point for the CLI, orchestrating argument parsing, directory scanning, and result reporting.
 * Validates the target directory, scans for issues, and outputs findings in a user-friendly format.
 */
async function main() {
  const args = process.argv.slice(2); // Skip node and script path

  // Handle no arguments (no-op case: scan current directory)
  if (args.length === 0) {
    return await scanDirectory(process.cwd());
  }

  // Parse command-line arguments
  const firstArg = args[0];
  switch (firstArg) {
    case '--help':
    case '-h':
      showHelp();
      return;

    case '--version':
    case '-v':
      console.log(`${CLI_NAME} v${VERSION}`);
      return;

    default:
      // Assume it's a directory path if not a flag
      return await scanDirectory(firstArg);
  }
}

/**
 * Scans the specified directory and reports results.
 * @param {string} directory - The directory to scan.
 */
async function scanDirectory(directory) {
  // Check if the directory exists asynchronously
=======

/**
 * Main entry point for the CLI, orchestrating directory scanning and result reporting.
 * Validates the target directory, scans for issues, and outputs findings in a user-friendly format.
 */
async function main() {
  // Default to current working directory if no argument provided (process.argv[2])
  const directory = process.argv[2] || process.cwd();

  // Check if the directory exists asynchronously to avoid blocking
>>>>>>> 13a03974
  const dirExists = await fs
    .access(directory)
    .then(() => true) // Resolve to true if accessible
    .catch(() => false); // Resolve to false if not found or inaccessible

  // Exit with an error if the directory doesn’t exist, ensuring clear user feedback
  if (!dirExists) {
<<<<<<< HEAD
    console.error(`Error: Directory '${directory}' not found or inaccessible.`);
    process.exit(1);
=======
    console.error(`Error: Directory '${directory}' not found.`);
    throw new Error('process.exit(1)'); // Trigger process exit with error code
>>>>>>> 13a03974
  }

  // Notify user of the scanning process start
  console.log(`Scanning ${directory} for space-proofing issues...`);

  try {
    // Scan the directory for space-proofing issues using the core checker
    const results = await scanCodebase(directory);

<<<<<<< HEAD
    if (results.length === 0) {
      console.log('No files found to analyze.');
      return;
    }

=======
    // Iterate over results and display findings for each file
>>>>>>> 13a03974
    results.forEach(({ file, language, issues }) => {
      console.log(`\nAnalyzing ${file} (${language})...`); // Header for each file
      if (issues.length > 0) {
        // Report issues if any are found, with details for remediation
        console.log(`Issues in ${file}:`);
        issues.forEach((issue) => console.log(`  - ${issue}`));
      } else {
<<<<<<< HEAD
=======
        // Confirm no issues for user assurance
>>>>>>> 13a03974
        console.log('  No issues found.');
      }
    });
  } catch (err) {
<<<<<<< HEAD
    console.error(`Error during scan: ${err.message}`);
    process.exit(1);
  }
}

// Execute the main function and handle top-level errors
main().catch((err) => {
  console.error(`Fatal error: ${err.message}`);
  process.exit(1);
});
=======
    // Handle scanning errors (e.g., file access issues), providing clear feedback
    console.error(err.message);
    //throw new Error("process.exit(1): " + err.message); // Exit with error code on failure
  }
}

// Execute the main function asynchronously, ensuring non-blocking operation
void main();
>>>>>>> 13a03974
<|MERGE_RESOLUTION|>--- conflicted
+++ resolved
@@ -6,17 +6,11 @@
  * directories for performance, reliability, and security violations. Designed to help developers
  * ensure code readiness for space missions by providing clear, actionable feedback.
  *
-<<<<<<< HEAD
  * Usage:
  * - `space-proof-code /path/to/code` → Scans /path/to/code and logs issues.
  * - `space-proof-code` → Scans current directory if no path provided.
  * - `space-proof-code --help` → Displays this help menu.
  * - `space-proof-code --version` → Displays the tool version.
-=======
- * Example usage:
- * - `space-proof-code /path/to/code` → Scans /path/to/code and logs issues.
- * - `space-proof-code` → Scans current directory if no path provided.
->>>>>>> 13a03974
  *
  * Runs asynchronously to handle large codebases efficiently, with robust error handling to
  * ensure usability in mission-critical preparation workflows.
@@ -24,7 +18,7 @@
 
 const fs = require('fs').promises; // Filesystem module for async directory checks
 const { scanCodebase } = require('../lib/checker'); // Import core scanning logic
-<<<<<<< HEAD
+
 const packageJson = require('../package.json'); // Import package.json for version info
 
 // CLI metadata
@@ -89,18 +83,6 @@
  */
 async function scanDirectory(directory) {
   // Check if the directory exists asynchronously
-=======
-
-/**
- * Main entry point for the CLI, orchestrating directory scanning and result reporting.
- * Validates the target directory, scans for issues, and outputs findings in a user-friendly format.
- */
-async function main() {
-  // Default to current working directory if no argument provided (process.argv[2])
-  const directory = process.argv[2] || process.cwd();
-
-  // Check if the directory exists asynchronously to avoid blocking
->>>>>>> 13a03974
   const dirExists = await fs
     .access(directory)
     .then(() => true) // Resolve to true if accessible
@@ -108,13 +90,8 @@
 
   // Exit with an error if the directory doesn’t exist, ensuring clear user feedback
   if (!dirExists) {
-<<<<<<< HEAD
     console.error(`Error: Directory '${directory}' not found or inaccessible.`);
     process.exit(1);
-=======
-    console.error(`Error: Directory '${directory}' not found.`);
-    throw new Error('process.exit(1)'); // Trigger process exit with error code
->>>>>>> 13a03974
   }
 
   // Notify user of the scanning process start
@@ -124,15 +101,11 @@
     // Scan the directory for space-proofing issues using the core checker
     const results = await scanCodebase(directory);
 
-<<<<<<< HEAD
     if (results.length === 0) {
       console.log('No files found to analyze.');
       return;
     }
 
-=======
-    // Iterate over results and display findings for each file
->>>>>>> 13a03974
     results.forEach(({ file, language, issues }) => {
       console.log(`\nAnalyzing ${file} (${language})...`); // Header for each file
       if (issues.length > 0) {
@@ -140,15 +113,10 @@
         console.log(`Issues in ${file}:`);
         issues.forEach((issue) => console.log(`  - ${issue}`));
       } else {
-<<<<<<< HEAD
-=======
-        // Confirm no issues for user assurance
->>>>>>> 13a03974
         console.log('  No issues found.');
       }
     });
   } catch (err) {
-<<<<<<< HEAD
     console.error(`Error during scan: ${err.message}`);
     process.exit(1);
   }
@@ -158,14 +126,4 @@
 main().catch((err) => {
   console.error(`Fatal error: ${err.message}`);
   process.exit(1);
-});
-=======
-    // Handle scanning errors (e.g., file access issues), providing clear feedback
-    console.error(err.message);
-    //throw new Error("process.exit(1): " + err.message); // Exit with error code on failure
-  }
-}
-
-// Execute the main function asynchronously, ensuring non-blocking operation
-void main();
->>>>>>> 13a03974
+});