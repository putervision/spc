--- conflicted
+++ resolved
@@ -1,10 +1,6 @@
 {
   "name": "@putervision/spc",
-<<<<<<< HEAD
-  "version": "1.1.3",
-=======
-  "version": "1.1.1",
->>>>>>> 13a03974
+  "version": "1.1.4",
   "description": "Space Proof Code - Tools to facilitate space-proofing code by identifying performance and security related issues.",
   "main": "lib/checker.js",
   "bin": {
@@ -85,13 +81,10 @@
     },
     "plugins": [
       "node"
-<<<<<<< HEAD
     ],
     "ignorePatterns": [
       "test/",
       "node_modules/"
-=======
->>>>>>> 13a03974
     ]
   }
 }